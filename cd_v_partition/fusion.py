--- conflicted
+++ resolved
@@ -3,13 +3,10 @@
 
 import networkx as nx
 import numpy as np
-<<<<<<< HEAD
+
 import itertools
 from conditional_independence import partial_correlation_test
-=======
-
-
->>>>>>> 85f32592
+
 # Final fusion step to merge subgraphs
 # In infinite data limit this is done by screening for conflicting edges during union over subgraphs
 
@@ -23,13 +20,8 @@
     data limit problems.
 
     Args:
-<<<<<<< HEAD
-        partition (dict): the partition as a dictionary {comm_id : [nodes]}
-        local_cd_adj_mat (list[np.ndarray]): list of adjacency matrices for each local subgraph
-=======
         partition (dict[Any, Any]): the partition as a dictionary {comm_id : [nodes]}
         local_cd_adj_mats (list[np.ndarray]): list of adjacency matrices for each local subgraph
->>>>>>> 85f32592
 
     Returns:
         nx.DiGraph: the final global directed graph with all nodes and edges
@@ -49,31 +41,21 @@
                 not adj_comm[row, col] and not adj_comm[col, row]
             ) and global_graph.has_edge(i, j):
                 global_graph.remove_edge(i, j)
-<<<<<<< HEAD
-    
+
     return global_graph
 
 
-def fusion(partition, local_cd_adj_mats, data):
-    """Fuse subgraphs by taking the union and resolving edges for overlapping nodes by taking the lower
-=======
-    return global_graph
-
-
 def fusion(partition: dict[Any, Any], local_cd_adj_mats: list[np.ndarray], data, cov):
-    """Fuse subgraphs by taking the union and resolving conflicts by taking the lower
->>>>>>> 85f32592
+    """
+    Fuse subgraphs by taking the union and resolving conflicts by taking the lower
     scoring edge. Ensure that the edge added does not create a cycle
 
     Args:
         partition (dict): the partition as a dictionary {comm_id : [nodes]}
-<<<<<<< HEAD
-        local_cd_adj_mat (list[np.ndarray]): list of adjacency matrices for each local subgraph
-=======
+
         local_cd_adj_mats (list[np.ndarray]): list of adjacency matrices for each local subgraph
         data (): ...
         cov (): ...
->>>>>>> 85f32592
 
     Returns:
         nx.DiGraph: the final global directed graph with all nodes and edges
@@ -83,7 +65,6 @@
 
     # Take the union over graphs
     global_graph = _union_with_overlaps(local_cd_graphs)
-<<<<<<< HEAD
     cor = np.corrcoef(data.T)
     
     comms = [set(p) for p in partition.values()]
@@ -118,28 +99,6 @@
             global_graph.add_edge(edge[0], edge[1])
     return global_graph
 
-=======
-
-    global_graph_resolved = global_graph.copy()  # TODO this is an expensive copy
-    for i, j in global_graph.edges():
-        if global_graph.has_edge(j, i):
-            #  Resolve conflicts by favoring lower ric_scores
-            if global_graph_resolved.has_edge(j, i):
-                global_graph_resolved.remove_edge(j, i)
-            if global_graph_resolved.has_edge(i, j):
-                global_graph_resolved.remove_edge(i, j)
-
-            pa_i = list(global_graph_resolved.predecessors(i))
-            pa_j = list(global_graph_resolved.predecessors(j))
-            edge = _resolve_w_ric_score(
-                global_graph_resolved, data, cov, i, j, pa_i, pa_j
-            )
-
-            if edge:
-                global_graph_resolved.add_edge(edge[0], edge[1])
-    return global_graph_resolved
->>>>>>> 85f32592
-
 
 def fusion_basic(
     partition: dict[Any, Any], local_cd_adj_mats: list[np.ndarray]
@@ -151,11 +110,7 @@
 
     Args:
         partition (dict): the partition as a dictionary {comm_id : [nodes]}
-<<<<<<< HEAD
-        local_cd_adj_mat (list[np.ndarray]): list of adjacency matrices for each local subgraph
-=======
         local_cd_adj_mats (list[np.ndarray]): list of adjacency matrices for each local subgraph
->>>>>>> 85f32592
 
     Returns:
         The final global directed graph with all nodes and edges
@@ -177,10 +132,7 @@
                 global_graph_resolved.remove_edge(j, i)
             else:
                 global_graph_resolved.remove_edge(i, j)
-<<<<<<< HEAD
-=======
-
->>>>>>> 85f32592
+
     return global_graph_resolved
 
 
@@ -200,13 +152,9 @@
     for part, adj in zip(partition.items(), local_cd_adj_mats):
         _, node_ids = part
         subgraph = nx.from_numpy_array(adj, create_using=nx.DiGraph)
-<<<<<<< HEAD
         subgraph = nx.relabel_nodes(
             subgraph, mapping=dict(zip(np.arange(len(node_ids)), node_ids)), copy=True
-=======
-        nx.relabel_nodes(
-            subgraph, mapping=dict(zip(np.arange(len(node_ids)), node_ids)), copy=False
->>>>>>> 85f32592
+
         )
         local_cd_graphs.append(subgraph)
     return local_cd_graphs
@@ -217,15 +165,13 @@
     Helper function that reimplements networkx.union_all, except remove the
     requirement that the node sets be disjoint ie we allow for overlapping nodes/edges
     between graphs
-<<<<<<< HEAD
-=======
+
 
     Args:
         graphs (list[nx.DiGraph]): ...
 
     Returns:
         ...
->>>>>>> 85f32592
     """
     R = None
     seen_nodes = set()
@@ -259,12 +205,6 @@
 # Only add an edge if the RIC score for i->j and j->i both are greater than the score with no edge
 # max(RIC(i->j), RIC(j->i)) < RIC(i,j))
 def _resolve_w_ric_score(G, data, cov, i, j, pa_i, pa_j):
-<<<<<<< HEAD
-    l_0i = _loglikelihood(data, i, pa_i, cov)
-    l_0j = _loglikelihood(data, j, pa_j, cov)
-    l_ij = _loglikelihood(data, j, pa_j + [i], cov)
-    l_ji = _loglikelihood(data, i, pa_i + [j], cov)
-=======
     """
     ...
 
@@ -280,11 +220,10 @@
     Returns:
         ...
     """
-    l_0i = _fast_logpdf(data, i, pa_i, cov)
-    l_0j = _fast_logpdf(data, j, pa_j, cov)
-    l_ij = _fast_logpdf(data, j, pa_j + [i], cov)
-    l_ji = _fast_logpdf(data, i, pa_i + [j], cov)
->>>>>>> 85f32592
+    l_0i = _loglikelihood(data, i, pa_i, cov)
+    l_0j = _loglikelihood(data, j, pa_j, cov)
+    l_ij = _loglikelihood(data, j, pa_j + [i], cov)
+    l_ji = _loglikelihood(data, i, pa_i + [j], cov)
     p = data.shape[1]
     n = data.shape[0]
     lam = np.log(n) if p <= np.sqrt(n) else 2 * np.log(p)
@@ -306,7 +245,7 @@
         return None
 
 
-<<<<<<< HEAD
+
 def _loglikelihood(samples, node, parents, correlation):
     """Calculate the the log likelihood of the least squares estimate of a node given it's parents
 
@@ -315,44 +254,13 @@
         node (int):the variable (column in data matrix) to calculate the likelhood of
         parents (list of ints): the list of parent ids for the node
         correlation (np.ndarray): the correlation coefficient matrix for the data matrix
-=======
-def _fast_logpdf(
-    samples: np.ndarray, node: int, parents: list[int], covariance: np.ndarray
-) -> float:
-    """
-    Calculate the likelihood of a set of nodes and candidate parents for Gaussian variables.
-    TODO: where does this eq come from. The code is ported from graphical_models.GaussDAG.fast_logpdf
-
-    Args:
-        samples (np.ndarray): data matrix where each column corresponds to a random variable
-        node (int): the variable (column in data matrix) to calculate the likelihood of
-        parents (list[int]): the list of parent ids for the node
-        covariance (np.ndarray): the covariance matrix for the data matrix
->>>>>>> 85f32592
+
     Returns:
         (float) log likelhood value
     """
-<<<<<<< HEAD
     cor_nn = correlation[np.ix_([node], [node])]
     cor_pn = correlation[np.ix_(parents, [node])]
     cor_pp = correlation[np.ix_(parents, parents)]
     rss = cor_nn - cor_pn.T.dot(np.linalg.inv(cor_pp)).dot(cor_pn)
-=======
-    cov_nn = covariance[np.ix_([node], [node])]
-    cov_pn = covariance[np.ix_(parents, [node])]
-    cov_pp = covariance[np.ix_(parents, parents)]
-    rss = cov_nn - cov_pn.T.dot(np.linalg.inv(cov_pp)).dot(cov_pn)
-
-    # vals, vecs = np.linalg.eigh(rss)
-    # logdet     = np.sum(np.log(vals))
-    # valsinv    = 1./vals
-    # U          = vecs * np.sqrt(valsinv)
-    # dim        = len(vals)
-    # mean = np.mean(samples[:, node])
-    # dev        = samples[:, node] - mean
-    # maha       = np.square(np.dot(dev, U)).sum(axis=1)
-    # log2pi     = np.log(2 * np.pi)
-    # return -0.5 * (dim * log2pi + maha + logdet)
->>>>>>> 85f32592
     N = samples.shape[0]
     return 0.5 * (-N * (np.log(2 * np.pi) + 1 - np.log(N) + np.log(rss * (N - 1))))