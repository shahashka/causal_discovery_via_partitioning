import subprocess
<<<<<<< HEAD
import networkx as nx
=======
from pathlib import Path

import numpy as np
import pandas as pd
>>>>>>> 0d4bdc83

def expansive_causal_partition(adj_mat, partition):
    """Creates a causal partition by adding the outer-boundary of each cluster to that cluster.

    Args:
        adj_mat (np.ndarray): the adjacency matrix for the superstructure
        partition (dict): the estimated partition as a dictionary {comm_id : [nodes]}

    Returns:
        dict: the causal partition as a dictionary {comm_id : [nodes]}
    """
    G = nx.from_numpy_array(adj_mat)

    causal_partition = dict()
    for idx, c in enumerate(list(partition.values())):
        outer_node_boundary = nx.node_boundary(G, c)
        expanded_cluster = set(c).union(outer_node_boundary)
        causal_partition[idx] = list(expanded_cluster)
    return causal_partition


def modularity_partition(adj_mat, resolution=1, cutoff=2, best_n=2):
    """Creates disjoint partition by greedily maximizing modularity. Using networkx built-in implementaiton.

    Args:
        adj_mat (np.ndarray): the adjacency matrix for the superstructure
        resolution (float): resolution parameter, trading off intra- versus inter-group edges.
        cutoff (int): lower limit on number of communities before termination
        best_n (int): upper limit on number of communities before termination
        See networkx documentation for more.

    Returns:
        dict: the estimated partition as a dictionary {comm_id : [nodes]}
    """
    G = nx.from_numpy_array(adj_mat)
    community_lists = nx.community.greedy_modularity_communities(
        G, cutoff=cutoff, best_n=best_n
    )

    partition = dict()
    for idx, c in enumerate(community_lists):
        partition[idx] = list(c)
    return partition


def heirarchical_partition(adj_mat, max_community_size=0.5):
    """Creates disjoint partition via heirarchical community detection

    Args:
        adj_mat (np.ndarray): the adjacency matrix for the superstructure
        max_community_szie (float): controls the size of the largest community in returned partition
        See networkx documentation for more.

    Returns:
        dict: the estimated partition as a dictionary {comm_id : [nodes]}
    """
    G = nx.from_numpy_array(adj_mat)
    n = G.number_of_nodes()
    nodes = list(range(n))
    community_iterator = nx.community.girvan_newman(G)
    for communities in community_iterator:
        if max([len(com) for com in communities]) < (max_community_size * n):
            ith_partition = dict()
            for idx, c in enumerate(communities):
                ith_partition[idx] = list(c)
            return ith_partition
        # if an error gets thrown here bc community_iterator ends, it means the algorithm
        # didn't produce any partitions with sufficiently small clusters
    return

def rand_edge_cover_partition(adj_mat, partition):
    """Creates a random edge covering partition from an initial hard partition. 

    Randomly chooses cut edges and randomly assigns endpoints to communities. Recursively
    adds any shared endpoints to the same community 
    Args:
        adj_mat (np.ndarray): Adjacency matrix for the graph
        partition (dict): the estimated partition as a dictionary {comm_id : [nodes]}

    Returns:
        dict: the overlapping partition as a dictionary {comm_id : [nodes]}
    """
    graph = nx.from_numpy_array(adj_mat)
    
    def edge_coverage_helper(i,j,comm, cut_edges, node_to_comm):
        node_to_comm[i] = comm
        node_to_comm[j] = comm
        cut_edges.remove((i,j))
        
        # Any other edges that share the same endpoint must be in the same community
        # E.g. if edges (1,2) and (2,3) are cut then nodes 1,2,3 must all be in the 
        # same community to ensure edge coverage
        for edge in cut_edges:
            if i in edge or j in edge:
                edge_coverage_helper(edge[0], edge[1], comm, cut_edges, node_to_comm)
        return node_to_comm, cut_edges
    
    node_to_comm = dict()
    for comm_id, comm in partition.items():
        for node in comm:
            node_to_comm[node] = comm_id
    cut_edges = []
    for edge in graph.edges():
        if node_to_comm[edge[0]] != node_to_comm[edge[1]]:
            cut_edges.append(edge)
    
    # Randomly choose a cut edge until all edges are covered
    while len(cut_edges) > 0:
        edge_ind = np.random.choice(np.arange(len(cut_edges)))
        i = cut_edges[edge_ind][0]
        j = cut_edges[edge_ind][1]
        
        # Randomly choose an endpoint and associated community to start
        # putting all endpoints into. 
        comm = np.random.choice([node_to_comm[i], node_to_comm[j]])
        node_to_comm, cut_edges = edge_coverage_helper(i,j,comm, cut_edges, node_to_comm)
    
    # Update the hard partition
    for n, c in node_to_comm.items():
        if n not in partition[c]:
            partition[c] += [n]
    return partition


def oslom_algorithm(
    nodes,
    data_dir: Path | str,
    oslom_dir: Path | str,
    structure_type: str | None = "dag",
) -> dict:
    """
    Overlapping partitioning methods which take an input graph (superstructure) and partition
    nodes according to an objective overlapping nodes ideally render the partitions conditionally
    independent.

    Args:
        nodes (): ...
        data_dir (Path | str): The directory containing the *.dat file which holds the edges of the
            structure to partition.
        oslom_dir (Path | str): The directory containing the OSLOM binary
        structure_type (str | None): Specify the structure type as either the 'dag',  'superstructure',
            or 'superstructure_weighted'. If weighted then weights in the *.dat are used by OSLOM.
            Defaults to 'dag'.

    Returns:
        dict: The estimated partition as a dictionary {comm_id : [nodes]}
    """
    # Run the OSLOM code externally
    structure_type = structure_type if structure_type is not None else "dag"
    weight_flag = "-w" if "weight" in structure_type else "-uw"
    subprocess.run(
        [
            "{}/oslom_undir".format(oslom_dir),
            "-f",
            dat_file,
            "{}".format(weight_flag),
        ],
        stdout=subprocess.DEVNULL,
        stderr=subprocess.STDOUT,
    )

    # Read the output partition file and return the partition as a dictionary
    partition_file = "{}_oslo_files/tp".format(dat_file, structure_type)
    with open(partition_file, "rb") as f:
        lines = f.readlines()
    lines = lines[1::2]
    lines = [[int(node) for node in l.split()] for l in lines]
    partition = dict(zip(np.arange(len(lines)), lines))
    homeless_nodes = list(nodes)
    for part in lines:
        for n in part:
            if n in homeless_nodes:
                homeless_nodes.remove(n)

    if len(homeless_nodes) > 0:
        partition[len(lines)] = homeless_nodes
    return partition



def partition_problem(partition: dict, structure: np.ndarray, data: pd.DataFrame):
    """Split the graph structure and dataset according to the given graph partition

    Args:
        partition (dict): the partition as a dictionary {comm_id : [nodes]}
        structure (np.ndarray): the adjacency matrix for the initial structure
        data (pd.DataFrame): the dataset, columns correspond to nodes in the graph

    Returns:
        list: a list of tuples holding the sub structure and data subsets for each partition
    """
    sub_problems = []
    for _, sub_nodes in partition.items():
        sub_structure = structure[sub_nodes][:, sub_nodes]
        sub_nodes = list(sub_nodes)
        sub_nodes.append(-1)  # add 'target' vector at the end of dataframe
        sub_data = data.iloc[:, sub_nodes]
        sub_problems.append((sub_structure, sub_data))
    return sub_problems<|MERGE_RESOLUTION|>--- conflicted
+++ resolved
@@ -1,12 +1,9 @@
 import subprocess
-<<<<<<< HEAD
 import networkx as nx
-=======
 from pathlib import Path
 
 import numpy as np
 import pandas as pd
->>>>>>> 0d4bdc83
 
 def expansive_causal_partition(adj_mat, partition):
     """Creates a causal partition by adding the outer-boundary of each cluster to that cluster.
@@ -133,7 +130,7 @@
 
 def oslom_algorithm(
     nodes,
-    data_dir: Path | str,
+    dat_file: Path | str,
     oslom_dir: Path | str,
     structure_type: str | None = "dag",
 ) -> dict:
