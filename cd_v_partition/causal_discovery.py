# Causal discovery methods: cuPC, SP-GIES, etc... each with a specific set of
# assumptions that are assumed to be satisfied on subgraph. Runs local causal discovery on
# subgraphs to be merged later.
import itertools
import logging
import os
from pathlib import Path
from typing import Any

import numpy as np
import pandas as pd
from rpy2.rinterface_lib.callbacks import logger as rpy2_logger

CUPC_DIR = Path("./cupc/cuPC.R")

rpy2_logger.setLevel(logging.ERROR)  # will display errors, but not warnings
import rpy2.robjects as ro
import rpy2.robjects.numpy2ri
from rpy2.robjects.packages import importr, SignatureTranslatedAnonymousPackage

rpy2.robjects.numpy2ri.activate()


pcalg = importr("pcalg")
base = importr("base")
GPU_AVAILABLE = os.path.exists("./Skeleton.so")


def pc(
    data: np.ndarray, alpha: float, outdir: Path | str, num_cores: int = 8
) -> tuple[np.ndarray, np.ndarray]:
    r"""
    Python wrapper for the PC algorithm.

    Args:
        data (np.ndarray): Observational data with dimensions $n \times p$.
        alpha (float): Significance threshold to trim edges.
        outdir (Path | str): Directory to save adjacency matrix to.
        num_cores (int): Number of cpu cores to use during skeleton step of pc algorithm.

    Returns:
        A tuple containing two numpy arrays of dimensionality $p \times p$. The former
        `np.ndarray` represents the adjacency matrix for the CPDAG; the latter represents the
        significance level of each edge.
    """

    print("Running multicore CPU implementation of PC algorithm")
    ro.r.assign("data", data)
    rcode = "cor(data)"
    corMat = ro.r(rcode)
    ro.r.assign("correlationMatrix", corMat)

    p = data.shape[1]
    ro.r.assign("p", p)

    rcode = "list(C = correlationMatrix, n = nrow(data))"
    suffStat = ro.r(rcode)
    ro.r.assign("suffStat", suffStat)
    ro.r.assign("alpha", alpha)
    ro.r.assign("num_cores", num_cores)
    rcode = 'pc(suffStat,p=p,indepTest=gaussCItest,skel.method="stable.fast",alpha=alpha, numCores=num_cores)'
    pc_fit = ro.r(rcode)
    ro.r.assign("pc_fit", pc_fit)

    rcode = 'as(pc_fit@graph, "matrix")'
    pdag = ro.r(rcode)
    ro.r.assign("pdag", pdag)

    rcode = "pc_fit@pMax"
    p_values = ro.r(rcode)

    if outdir:
        d = str(outdir)
        rcode = f"write.csv(pdag,row.names = FALSE, file = paste('{d}/', 'pc-adj_mat.csv',sep = ''))"
        ro.r(rcode)
    return pdag, p_values


def cu_pc(
    data: np.ndarray, alpha: float, outdir: Path | str
) -> tuple[np.ndarray, np.ndarray] | None:
    r"""
    Python wrapper for cuPC. CUDA implementation of the PC algorithm

    Args:
        data (np.ndarray): Observational data with dimensions $n \times p$.
        alpha (float): Significance threshold to trim edges.
        outdir (Path | str): The directory to save adjacency matrix to.

    Returns:
        Tuple of numpy arrays of dimension $p \times p$. The former array is the adjacency matrix
        for the CPDAG; the latter represents the significance level of each edge.
    """
    if not GPU_AVAILABLE:
        print("No compiled Skeleton.so file")
        return
    print("Running GPU implementation of PC algorithm")
    with open(CUPC_DIR) as file:
        string = "".join(file.readlines())
    cupc = SignatureTranslatedAnonymousPackage(string, "cupc")
    ro.r.assign("data", data)
    rcode = "cor(data)"
    corMat = ro.r(rcode)
    ro.r.assign("corrolationMatrix", corMat)

    p = data.shape[1]
    ro.r.assign("p", p)

    rcode = "list(C = corrolationMatrix, n = nrow(data))"
    suffStat = ro.r(rcode)
    ro.r.assign("suffStat", suffStat)

    cuPC_fit = cupc.cu_pc(ro.r["suffStat"], p=ro.r["p"], alpha=alpha, u2pd="rand")
    ro.r.assign("cuPC_fit", cuPC_fit)

    rcode = 'as(cuPC_fit@graph, "matrix")'
    skel = ro.r(rcode)
    ro.r.assign("skel", skel)

    rcode = 'as(cuPC_fit@pMax, "matrix")'
    p_values = ro.r(rcode)

    if outdir:
        rcode = "write.csv(skel,row.names = FALSE, file = paste('{}/', 'cupc-adj_mat.csv',sep = ''))".format(
            outdir
        )
        ro.r(rcode)
    return skel, p_values


def sp_gies(
<<<<<<< HEAD
    data,
    outdir,
    alpha=1e-3,
    skel=None,
    use_pc=True,
    multifactor_targets=None,
    adaptive=True,
=======
    data: pd.DataFrame,
    outdir: Path | str,
    alpha: float = 1e-3,
    skel: np.ndarray = None,
    pc_flag: bool = True,
    multifactor_targets: list[list[Any]] = None,
    adaptive: bool = True,
>>>>>>> 85f32592
):
    r"""
    Python wrapper for SP-GIES. Uses skeleton estimation to restrict edge set to GIES learner

<<<<<<< HEAD
             Parameters:
                     data (pandas DataFrame): DataFrame containing observational and interventional samples.
                                              Must contain a column named 'target' which specifies the index of the node
                                              that was intervened on to obtain the sample (assumes single interventions only).
                                              This indexes from 1 for R convenience.
                                              For observational samples the corresponding target should be 0
                     outdir (str): The directory to save the final adjacency matrix named sp-gies-adj_mat.csv. Set to None to skip saving files
                     skel (numpy ndarray): an optional initial skeleton with dimensions p x p
                     use_pc (bool): a flag to indicate if skeleton estimation should be done with the PC. If False
                                  and no skel is specified, then assumed no skeleton i.e. reverts to GIES algorithm.
                                  Will use the GPU accelerated version of the PC if avaiable, otherwise reverts to pcalg
                                  implementation of PC
                      multifactor_targets (list): An optional list of lists for when there are multinode targets. In this case it is
                                                  assumed that the 'target' column of the data DataFrame contains the index into this list
             Returns:
                     np.ndarray representing the adjancency matrix for the final learned graph
=======
    Args:
        data (pd.DataFrame): DataFrame containing observational and interventional samples.
            Must contain a column named 'target' which specifies the index of the node that
            was intervened on to obtain the sample (assumes single interventions only). This
            indexes from 1 for R convenience. For observational samples the corresponding
            target should be 0.
        outdir (Path | str): The directory to save the final adjacency matrix named
            `sp-gies-adj_mat.csv`. Set to None to skip saving files.
        alpha (float): Significance threshold to trim edges.
        skel (np.ndarray): An optional initial skeleton with dimensions $p \times p$.
        pc_flag (bool): A flag to indicate if skeleton estimation should be done with the PC. If `False`
            and no skel is specified, then assumed no skeleton i.e., reverts to GIES algorithm.
            Will use the GPU accelerated version of the PC if available, otherwise reverts to pcalg
            implementation of PC.
        multifactor_targets (list[list[Any]]): An optional list of lists for when there are
            multinode targets. In this case it is assumed that the 'target' column of the
            data DataFrame contains the index into this list.
        adaptive (bool): # TODO

    Returns:
        Array representing the adjacency matrix for the final learned graph.
>>>>>>> 85f32592
    """
    # When the dataset only has one node (possible when partitioning)
    if data.shape[1] == 2:
        adj_mat = np.ones(1)
        df = pd.DataFrame(data=adj_mat)
        df.to_csv("{}/sp-gies-adj_mat.csv".format(outdir), header=False, index=False)
        return adj_mat

    if skel is None:
        obs_data = data.loc[data["target"] == 0]
        obs_data = obs_data.drop(columns=["target"])
        obs_data = obs_data.to_numpy(dtype=float)
<<<<<<< HEAD
        if use_pc:
            skel = pc(obs_data, alpha, outdir, num_cores=8)[
                0
            ]  # cu_pc(obs_data, alpha, outdir) if GPU_AVAILABLE else
=======
        if pc_flag:
            skel = pc(
                obs_data, alpha, outdir, num_cores=8
            )  # cu_pc(obs_data, alpha, outdir) if GPU_AVAILABLE else
>>>>>>> 85f32592
        else:
            skel = np.ones((data.shape[1], data.shape[1]))

    fixed_gaps = np.array((skel == 0), dtype=int)
    try:
        print(data.head())
        print(data.loc[:, "target"].head())
    except KeyError as err:
        print(f"{data.columns=}")
        raise err
    target_index = data.loc[:, "target"].to_numpy()
    targets = (
        multifactor_targets if multifactor_targets else np.unique(target_index)[1:]
    )  # Remove 0 the observational target
    # TODO with interventional data do the names and target_ids match?
    target_index_R = target_index + 1  # R indexes from 1
    data = data.drop(columns=["target"]).to_numpy(dtype=float)

    nr, nc = data.shape
    D = ro.r.matrix(data, nrow=nr, ncol=nc)
    ro.r.assign("data", D)

    def unroll_target(t):
        rcode = ",".join(str(int(i)) for i in t)
        return rcode

    if len(targets) > 0:
        rcode = ",".join(
            "c({})".format(unroll_target(i)) if type(i) == list else str(int(i))
            for i in targets
        )
        rcode = "append(list(integer(0)), list({}))".format(rcode)
        T = ro.r(rcode)
        ro.r.assign("targets", T)
    else:
        rcode = "list(integer(0))"
        T = ro.r(rcode)
        ro.r.assign("targets", T)

    TI = ro.IntVector(target_index_R)
    ro.r.assign("target_index", TI)

    nr, nc = fixed_gaps.shape
    FG = ro.r.matrix(fixed_gaps, nrow=nr, ncol=nc)
    ro.r.assign("fixed_gaps", FG)
    if data.shape[1] > 1:
        score = ro.r.new(
            "GaussL0penIntScore", ro.r["data"], ro.r["targets"], ro.r["target_index"]
        )
        ro.r.assign("score", score)
        if adaptive:
            result = pcalg.gies(
                ro.r["score"],
                fixedGaps=ro.r["fixed_gaps"],
                targets=ro.r["targets"],
                adaptive="triples",
            )
        else:
            result = pcalg.gies(
                ro.r["score"], fixedGaps=ro.r["fixed_gaps"], targets=ro.r["targets"]
            )

        ro.r.assign("result", result)

        rcode = "result$repr$weight.mat()"  # weight: ith column contains the regression coefficients of the ith stuctural equation
        adj_mat = ro.r(rcode)
    else:
        adj_mat = np.zeros((1, 1))
    ro.r.assign("adj_mat", adj_mat)
    if outdir:
        rcode = (
            "write.csv(adj_mat, row.names = FALSE,"
            ' file = paste("{}/", "sp-gies-adj_mat.csv", sep=""))'.format(outdir)
        )
        ro.r(rcode)
    return adj_mat


def weight_colliders(adj_mat: np.ndarray, weight: int = 1):
    r"""
    Find and add weights to collider sets in a given adjacency matrix. Collider sets are x->y<-z
    when there is no edge between $(x,z)$.

    Args:
        adj_mat (np.ndarray): $p \times p$ adjacency matrix.
        weight (int): Edges that are part of a collider set are weighted with this weight.

    Returns:
        An array representing the weighted adjacency matrix.
    """
    weighted_adj_mat = adj_mat
    for col in np.arange(adj_mat.shape[1]):
        incident_nodes = np.argwhere(adj_mat[:, col] == 1).flatten()

        # For all edges incident on the node corresponding to this column
        for i, j in itertools.combinations(incident_nodes, 2):
            # Filter for directed edges
            if adj_mat[col, i] == 0 and adj_mat[col, j] == 0:
                # Check if a pair of source nodes is connected
                if adj_mat[i, j] == 0 and adj_mat[j, i] == 0:
                    # If not then this is a collider
                    weighted_adj_mat[i, col] = weight
                    weighted_adj_mat[j, col] = weight
    return weighted_adj_mat<|MERGE_RESOLUTION|>--- conflicted
+++ resolved
@@ -129,45 +129,17 @@
 
 
 def sp_gies(
-<<<<<<< HEAD
-    data,
-    outdir,
-    alpha=1e-3,
-    skel=None,
-    use_pc=True,
-    multifactor_targets=None,
-    adaptive=True,
-=======
     data: pd.DataFrame,
     outdir: Path | str,
     alpha: float = 1e-3,
     skel: np.ndarray = None,
-    pc_flag: bool = True,
+    use_pc: bool = True,
     multifactor_targets: list[list[Any]] = None,
     adaptive: bool = True,
->>>>>>> 85f32592
 ):
     r"""
     Python wrapper for SP-GIES. Uses skeleton estimation to restrict edge set to GIES learner
-
-<<<<<<< HEAD
-             Parameters:
-                     data (pandas DataFrame): DataFrame containing observational and interventional samples.
-                                              Must contain a column named 'target' which specifies the index of the node
-                                              that was intervened on to obtain the sample (assumes single interventions only).
-                                              This indexes from 1 for R convenience.
-                                              For observational samples the corresponding target should be 0
-                     outdir (str): The directory to save the final adjacency matrix named sp-gies-adj_mat.csv. Set to None to skip saving files
-                     skel (numpy ndarray): an optional initial skeleton with dimensions p x p
-                     use_pc (bool): a flag to indicate if skeleton estimation should be done with the PC. If False
-                                  and no skel is specified, then assumed no skeleton i.e. reverts to GIES algorithm.
-                                  Will use the GPU accelerated version of the PC if avaiable, otherwise reverts to pcalg
-                                  implementation of PC
-                      multifactor_targets (list): An optional list of lists for when there are multinode targets. In this case it is
-                                                  assumed that the 'target' column of the data DataFrame contains the index into this list
-             Returns:
-                     np.ndarray representing the adjancency matrix for the final learned graph
-=======
+    
     Args:
         data (pd.DataFrame): DataFrame containing observational and interventional samples.
             Must contain a column named 'target' which specifies the index of the node that
@@ -178,7 +150,7 @@
             `sp-gies-adj_mat.csv`. Set to None to skip saving files.
         alpha (float): Significance threshold to trim edges.
         skel (np.ndarray): An optional initial skeleton with dimensions $p \times p$.
-        pc_flag (bool): A flag to indicate if skeleton estimation should be done with the PC. If `False`
+        use_pc (bool): A flag to indicate if skeleton estimation should be done with the PC. If `False`
             and no skel is specified, then assumed no skeleton i.e., reverts to GIES algorithm.
             Will use the GPU accelerated version of the PC if available, otherwise reverts to pcalg
             implementation of PC.
@@ -189,7 +161,6 @@
 
     Returns:
         Array representing the adjacency matrix for the final learned graph.
->>>>>>> 85f32592
     """
     # When the dataset only has one node (possible when partitioning)
     if data.shape[1] == 2:
@@ -202,17 +173,11 @@
         obs_data = data.loc[data["target"] == 0]
         obs_data = obs_data.drop(columns=["target"])
         obs_data = obs_data.to_numpy(dtype=float)
-<<<<<<< HEAD
         if use_pc:
             skel = pc(obs_data, alpha, outdir, num_cores=8)[
                 0
             ]  # cu_pc(obs_data, alpha, outdir) if GPU_AVAILABLE else
-=======
-        if pc_flag:
-            skel = pc(
-                obs_data, alpha, outdir, num_cores=8
-            )  # cu_pc(obs_data, alpha, outdir) if GPU_AVAILABLE else
->>>>>>> 85f32592
+
         else:
             skel = np.ones((data.shape[1], data.shape[1]))
 
