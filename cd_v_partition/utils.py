from __future__ import annotations

# Relevant graph operations, metrics, and data generation
import itertools
import math
import os
from pathlib import Path
import random 

import causaldag as cd
import cdt
import networkx as nx
import numpy as np
import pandas as pd
from graphical_models import rand, GaussDAG
from numpy.random import RandomState
from sklearn.metrics import roc_curve, confusion_matrix


def load_random_state(random_state: RandomState | int | None = None) -> RandomState:
    if random_state is None:
        return RandomState()
    elif isinstance(random_state, RandomState):
        return random_state
    elif isinstance(random_state, int):
        return RandomState(random_state)
    else:
        raise ValueError(
            "Illegal value for `load_random_state()` Must be either an instance of "
            "`RandomState`, an integer to seed with, or None."
        )


def adj_to_edge(adj: np.ndarray, nodes: list[str], ignore_weights: bool = False):
    r"""
    Helper function to convert an adjacency matrix into an edge list. Optionally include weights so that
    the edge tuple is (i, j, weight).

    Args:
        adj (np.ndarray): Adjacency  matrix of dimensionality $p \times p$.
        nodes (list[str]): List of node names—in order corresponding to rows/cols of `adj`.
        ignore_weights (bool): Ignore the weights if `True`; include them if `False`. Defaults to `False`.

    Returns:
        Edge list (of nonzero values) from the given adjacency matrix.
    """
    edges = []
    for row, col in itertools.product(np.arange(adj.shape[0]), np.arange(adj.shape[1])):
        if adj[row, col] != 0:
            if ignore_weights:
                edges.append((nodes[row], nodes[col]))
            else:
                edges.append((nodes[row], nodes[col], {"weight": adj[row, col]}))
    return edges


def adj_to_dag(adj: np.ndarray) -> nx.DiGraph:
    r"""
    Helper function to convert an adjacency matrix into a directed graph.

    Args:
        adj (np.ndarray): Adjacency matrix of dimensionality $p \times p$.
        nodes (list[str]): List of node names—in order corresponding to rows/cols of `adj`.

    Returns:
        Directed acyclic graph from the given adjacency matrix.
    """
    dag = nx.from_numpy_array(adj, create_using=nx.DiGraph)
    return dag


def edge_to_adj(edges: list[tuple], nodes: list[str]) -> np.ndarray:
    r"""
    Helper function to convert an edge list into an adjacency matrix.

    Args:
        edges (list[tuple]): List of (i,j) tuples corresponding to directed edges.
        nodes (list[str]): List of node names in order corresponding to rows/cols of adj.

    Returns:
        Adjacency matrix.
    """
    adj_mat = np.zeros((len(nodes), len(nodes)))
    for e in edges:
        start = nodes.index(e[0])
        end = nodes.index(e[1])
        adj_mat[start, end] = 1
    return adj_mat


def edge_to_dag(edges) -> nx.DiGraph:
    """
    Helper function to convert a list of edges into a Networkx DiGraph

    Args:
        edges (list[tuple]): Edge list of directed edges.

    Returns:
        Directed acyclic graph.
    """
    dag = nx.DiGraph()
    dag.add_edges_from(edges)
    return dag


def tpr_fpr_score(
    y_true: np.ndarray | nx.DiGraph, y_pred: np.ndarray | nx.DiGraph
) -> tuple[float, float]:
    """
    Calculate the true positive rate and false positive scores between a true graph and predicted graph using
    sklearn.roc_curve. We choose the point correponding to the maximum threshold i.e if the adjacency matrix
    only has 1s or 0s, the max threshold is 1 and the tpr corresponds to the number of correct 1s.


    Args:
        y_true (np.ndarray | nx.DiGraph): Ground truth topology (either adjacency matrix or directed graph).
        y_pred (np.ndarray | nx.DiGraph): Estimated topology (either adjacency matrix or directed graph).

    Returns:
        Tuple of floats corresponding to true positive rate and false positive rate in ROC curve
        at the maximum threshold value
    """
    if type(y_pred) == nx.DiGraph:
        y_pred = nx.adjacency_matrix(y_pred)
        y_pred = y_pred.todense()
    if type(y_true) == nx.DiGraph:
        y_true = nx.adjacency_matrix(y_true)
        y_true = y_true.todense()
    y_pred = np.array(y_pred != 0, dtype=int).flatten()
    y_true = np.array(y_true != 0, dtype=int).flatten()
    fpr, tpr, _ = roc_curve(y_true.flatten(), y_pred.flatten())
    return tpr[1], fpr[1]

<<<<<<< HEAD
def get_confusion_matrix(est_dag, true_dag):
    if type(true_dag) == nx.DiGraph:
        true_dag = nx.adjacency_matrix(
            true_dag, nodelist=np.arange(len(true_dag.nodes()))
        ).todense()
    true_dag = (true_dag != 0).astype(int)
    if type(est_dag) == nx.DiGraph:
            est_dag = nx.adjacency_matrix(est_dag)
            est_dag = est_dag.todense()
    if type(true_dag) == nx.DiGraph:
        true_dag = nx.adjacency_matrix(true_dag)
        true_dag = true_dag.todense()
    est_dag = np.array(est_dag != 0, dtype=int).flatten()
    true_dag = np.array(true_dag != 0, dtype=int).flatten()
    tn, fp, fn, tp = confusion_matrix(true_dag, est_dag).ravel()
    return {"tn":tn, "fp":fp, "fn":fn, "tp":tp}
    
=======
def get_confusion_matrix(y_true: np.ndarray | nx.DiGraph, y_pred: np.ndarray | nx.DiGraph
) -> tuple[int, int, int, int]:
    if type(y_pred) == nx.DiGraph:
        y_pred = nx.adjacency_matrix(y_pred)
        y_pred = y_pred.todense()
    if type(y_true) == nx.DiGraph:
        y_true = nx.adjacency_matrix(y_true)
        y_true = y_true.todense()
    y_pred = np.array(y_pred != 0, dtype=int).flatten()
    y_true = np.array(y_true != 0, dtype=int).flatten()
    tn, fp, fn, tp  = confusion_matrix(y_true, y_pred).ravel()
    return {'tn':tn, 'fp': fp, 'fn': fn, 'tp':tp}

def shd(y_true: np.ndarray | nx.DiGraph, y_pred: np.ndarray | nx.DiGraph
) -> int:
    if type(y_pred) == nx.DiGraph:
        y_pred = nx.adjacency_matrix(y_pred)
        y_pred = y_pred.todense()
    if type(y_true) == nx.DiGraph:
        y_true = nx.adjacency_matrix(y_true)
        y_true = y_true.todense()
    y_pred = np.array(y_pred != 0, dtype=int).flatten()
    y_true = np.array(y_true != 0, dtype=int).flatten()
    return np.sum(np.abs(y_true-y_pred))
>>>>>>> ba1235ed
    
def get_scores(
    alg_names: list[str],
    networks: list[np.ndarray] | list[nx.DiGraph],
    ground_truth: np.ndarray | nx.DiGraph,
    get_sid: bool = False,
) -> tuple[float, float, float, float, float]:
    """
    Calculate metrics Structural Hamming Distance (SHD), Structural Interventional Distance
    (SID), AUC, TPR,FPR for a set of algorithms and networks. Also handles averaging over several
    sets of networks (e.g the random comparison averages over several different generated graphs)
    Default turn off sid, since it is computationally expensive.

    Args:
        alg_names (list[str]): list of algorithm names.
        networks (list[np.ndarray] | list[nx.DiGraph]): list of estimated graphs corresponding to algorithm names.
        ground_truth (np.ndarray | nx.DiGraph): the true graph to compare to.
        get_sid (bool) : flag to calculate SID which is computationally expensive, returned SID is 0 if this is `False`.

    Returns:
        floats corresponding to SHD, SID, AUC, (TPR, FPR)
    """
    if type(ground_truth) == nx.DiGraph:
        ground_truth = nx.adjacency_matrix(
            ground_truth, nodelist=np.arange(len(ground_truth.nodes()))
        ).todense()
    for name, net in zip(alg_names, networks):
        if type(net) == nx.DiGraph:
            net = nx.adjacency_matrix(
                net, nodelist=np.arange(len(net.nodes()))
            ).todense()
        sid = cdt.metrics.SID(ground_truth, net) if get_sid else 0
        if name != "NULL":
            tpr_fpr = tpr_fpr_score(ground_truth, net)
        else:
            tpr_fpr = [0, 0]
        # Precision/recall, SHD requires 0,1 array
        ground_truth = (ground_truth != 0).astype(int)
        net = (net != 0).astype(int)
        auc, pr = cdt.metrics.precision_recall(ground_truth, net)
        shd = cdt.metrics.SHD(ground_truth, net, False)

        print(
            "{} SHD: {} SID: {} AUC: {}, TPR,FPR: {}".format(
                name, shd, sid, auc, tpr_fpr
            )
        )
        return shd, sid, auc, tpr_fpr[0], tpr_fpr[1]




def get_random_graph_data(
    graph_type: str,
    num_nodes: int,
    nsamples: int,
    iv_samples: int,
    p: float,
    m: int,
    seed: int | RandomState = 42,
    save: bool = False,
    outdir: Path | str = None,
    # TODO: Add return type,  -> tuple[tuple[set[tuple], list[int], float, float], pd.DataFrame]:
):
    """
    Create a random Gaussian DAG and corresponding observational and interventional dataset.
    Note that the generated topology with Networkx undirected, using graphical_models a causal ordering
    is imposed on this graph which makes it a DAG. Each node has a randomly sampled
    bias and variance from which Gaussian data is generated (children are sums of their parents)
    Save a data.csv file containing the observational and interventional data samples and target column
    Save a ground.txt file containing the edge list of the generated graph.

    Parameters:
        graph_type (str): erdos_renyi, scale_free (Barabasi-Albert) or small_world (Watts-Strogatz)
        num_nodes (int): number of nodes in the generated graph
        nsamples (int): number of observational samples to generate
        iv_samples (int) : number of interventional samples to generate
        p (float): probability of edge creation (erdos_renyi) or rewiring (small_world)
        m (int): number of edges to attach from a new node to existing nodes (scale_free) or number of
            nearest neighbors connected in ring (small_world)
        seed (int): random seed
        save (bool): flag to save the dataset (data.csv) and graph (ground.txt)
        outdir (str): directory to save the data to if save is True
    Returns:
        arcs (list of edges), nodes (list of node indices), bias (bias terms for Gaussian generative model),
            var (variance terms for Gaussian generative model) , df (pandas DataFrame containing sampled
            observational, interventional data and target indices)
    """
    random_state = load_random_state(seed)
    if graph_type == "erdos_renyi":
        random_graph_model = lambda nnodes: nx.erdos_renyi_graph(nnodes, p=p, seed=seed)
    elif "scale_free":
        random_graph_model = lambda nnodes: nx.barabasi_albert_graph(
            nnodes, m=m, seed=random_state
        )
    elif "small_world":
        random_graph_model = lambda nnodes: nx.watts_strogatz_graph(
            nnodes, k=m, p=p, seed=random_state
        )
    elif graph_type == "hierarchical":
        random_graph_model = lambda nnodes: nx.Graph(
            nx.scale_free_graph(
                nnodes,
                alpha=0.2,
                gamma=0.5,
                beta=0.3,
                delta_in=0.0,
                delta_out=0.0,
                seed=random_state,
            ).to_undirected()
        )
    else:
        raise ValueError("Unsupported random graph")

    # TODO this should take a random state
    dag = rand.directed_random_graph(num_nodes, random_graph_model)
    nodes_inds = list(dag.nodes)
    bias = random_state.normal(0, 1, size=len(nodes_inds))
    var = np.abs(random_state.normal(0, 1, size=len(nodes_inds)))

    bn = GaussDAG(nodes=nodes_inds, arcs=dag.arcs, biases=bias, variances=var)
    data = bn.sample(nsamples)

    df = pd.DataFrame(data=data, columns=nodes_inds)
    df["target"] = np.zeros(data.shape[0])

    if iv_samples > 0:
        i_data = []
        for ind, i in enumerate(nodes_inds):
            samples = bn.sample_interventional(
                cd.Intervention({i: cd.ConstantIntervention(val=0)}), iv_samples
            )
            samples = pd.DataFrame(samples, columns=nodes_inds)
            samples["target"] = ind + 1
            i_data.append(samples)
        df_int = pd.concat(i_data)
        df = pd.concat([df, df_int])
    if save:
        if not os.path.isdir(outdir):
            os.makedirs(outdir)
        df.to_csv("{}/data.csv".format(outdir), index=False)
        with open("{}/ground.txt".format(outdir), "w") as f:
            for edge in dag.arcs:
                f.write(str(edge) + "\n")
    return (dag.arcs, nodes_inds, bias, var), df


def get_data_from_graph(
    nodes: list[str],
    edges: list[tuple],
    nsamples: int,
    iv_samples: int,
    bias: np.ndarray = None,
    var: np.ndarray = None,
    save: bool = False,
    outdir: Path | str = None,
    random_state: int | RandomState = 42
):
    """
    Get data set from a predefined graph using the Gaussian DAG generative model (same as get_random_graph_data)
    Save a data.csv file containing the observational and interventional data samples and target vector
    Save a ground.txt file containing the edge list of the generated graph
    Save a data.csv file containing the observational and interventional data samples and target column
    Save a ground.txt file containing the edge list of the generated graph.

    Args:
        nodes (list[str]): list of node names
        edges (list[tuple]): list of directed edge tuples (i,j) where i and j are in nodes
        nsamples (int): number of observational samples to generate
        iv_samples (int) : number of interventional samples to generate
        save (bool): flag to save the dataset (data.csv) and graph (ground.txt)
        outdir (Path | str): directory to save the data to if save is True

    Returns:
        edges (list of edges), nodes (list of node indices), bias (bias terms for Gaussian generative model),
            var (variance terms for Gaussian generative model) , df (pandas DataFrame containing sampled
            observational, interventional data and target indices)
    """
    random_state = load_random_state(random_state)
    if bias is None or var is None:
        bias = random_state.normal(0, 1, size=len(nodes))
        var = np.abs(random_state.normal(0, 1, size=len(nodes)))
    bn = GaussDAG(nodes=nodes, arcs=edges, biases=bias, variances=var)
    data = bn.sample(nsamples)

    df = pd.DataFrame(data=data, columns=nodes)
    df["target"] = np.zeros(data.shape[0])

    if iv_samples > 0:
        i_data = []
        for ind, i in enumerate(nodes):
            samples = bn.sample_interventional(
                cd.Intervention({i: cd.ConstantIntervention(val=0)}), iv_samples
            )
            samples = pd.DataFrame(samples, columns=nodes)
            samples["target"] = ind + 1
            i_data.append(samples)
        df_int = pd.concat(i_data)
        df = pd.concat([df, df_int])
    if save:
        if not os.path.isdir(outdir):
            os.makedirs(outdir)
        df.to_csv("{}/data.csv".format(outdir), index=False)
        with open("{}/ground.txt".format(outdir), "w") as f:
            for edge in edges:
                f.write(str(edge) + "\n")
    return (edges, nodes, bias, var), df


# Partitions is a dictionary with key,values <partition id>: <list of nodes in partition>
# From this paper https://arxiv.org/abs/0910.5072
# Ranges from 1 to -1. Positive values are better, 1 indicates fully connected graph
def _modularity_overlapping(partitions, nodes, A):
    A = A.todense()  # Sparse matrix indexing support is poor

    def mod_cluster(part, nodes, A, S, D, n_edges, n_nodes):
        part_nodes = part[1]
        node_mod = np.zeros(len(part_nodes))
        for ind, i in enumerate(part_nodes):
            within_cluster = np.sum([A[i, j] for j in part_nodes if j != i])
            intra_cluster = np.sum([A[i, j] for j in nodes if j not in part_nodes])
            d_i = D[i]
            s_i = S[i]
            node_mod[ind] += (
                (within_cluster - intra_cluster) / (d_i * s_i) if d_i != 0 else 0
            )
        return n_edges / (math.comb(n_nodes, 2) * n_nodes) * sum(node_mod)

    K = len(partitions)
    # S is the number of clusters each node i belongs to
    S = np.zeros(len(nodes))

    # D is the degree of each node in the graph
    D = np.zeros(len(nodes))
    for i in nodes:
        S[i] = sum([1 for p in partitions.values() if i in p])
        D[i] = np.sum(A[i]) + np.sum(A[:, [i]]) - 2
    n_nodes = [len(p) for p in partitions.values()]
    p_inds = [np.array(list(p), dtype=int) for p in partitions.values()]
    n_edges = [np.sum(A[p][:, p]) for p in p_inds]

    mod_by_cluster = np.zeros(K)
    for i, part in enumerate(partitions.items()):
        mod_by_cluster[i] = mod_cluster(part, nodes, A, S, D, n_edges[i], n_nodes[i])

    return 1 / K * sum(mod_by_cluster)


def evaluate_partition(partition, G, nodes):
    """Evaluate the partition over a graph with the edge coverage and overlapping
    modularity scores

    Args:
        partition (dict): keys are community ids, values are lists of nodes
        G (nx.DiGraph): the original structure that is being partitioned
        nodes (list): list of nodes in order of adjacency matrix
    """
    # Edge coverage
    covered = 0
    for e in list(G.edges):
        is_covered = False
        for _, p in partition.items():
            if e[0] in p and e[1] in p:
                is_covered = True
        covered += 1 if is_covered else 0
    print("Percent of edges covered by partition: {}".format(covered / len(G.edges)))

    # Modularity of partitions
    mod_overlap = _modularity_overlapping(
        partition, nodes, nx.adjacency_matrix(G, nodelist=nodes)
    )
    print("Modularity for Overlapping partitions: {}".format(mod_overlap))


def delta_causality(est_graph_serial, est_graph_partition, true_graph):
    """Calculate the difference in scores (SHD, AUC, SID, TPR_FPR) between
    the serial estimated grpah and the partitioned estimated graph. The difference
    is calculated as serial_score - partition_score.

    Args:
        est_graph_serial (np.ndarray or nx.DiGraph): the estimated graph from running the causal
            discovery algorithm on the entire data and node set
        est_graph_partition (np.ndarray or nx.DiGraph): the estimated graph from running the causal
            discovery algorithm on the partitioned data and node sets
        true_graph (np.ndarray or nx.DiGraph): the ground truth graph to compare to

    Returns:
        list (float, float, float, float, float): Delta SHD, AUC, SID, TPR, FPR. Note that the sign
            here is relative to the serial implmentation (we do not take the aboslute value)
    """
    scores_s = get_scores(["CD serial"], [est_graph_serial], true_graph)
    scores_p = get_scores(["CD partition"], [est_graph_partition], true_graph)
    delta = [s - p for (s, p) in zip(scores_s, scores_p)]
    return delta

# TODO implement random_state
def create_k_comms(graph_type: str, n: int, m_list: list[int], p_list: list[int], k: int, 
                   rho: int = 0.01, random_state: RandomState | int = 0):
    """Create a random network with k communities with the specified graph type and parameters. Create this by
    generating k disjoint communities adn using preferential attachment. Remove any cycles to 
    make this a DAG

    Args:
        graph_type (str): erdos_renyi, scale_free (Barabasi-Albert) or small_world (Watts-Strogatz)
        n (int): number of nodes per community 
        m_list (list[int]): number of edges to attach from a new node to existing nodes (scale_free) or number of
                            nearest neighbors connected in ring (small_world)
        p_list (list[float]): probability of edge creation (erdos_renyi) or rewiring (small_world)
        k (int): number of communities
        rho (int, optional): Parameter to tune the strength of community structure. This is the fraction of total possible edges
                            between communities. Defaults to 0.01

    Returns:
        tuple(dict, nx.DiGraph): a dictionary storing the community partitions, the graph of the connected communities
    """
    random_state = load_random_state(random_state)
    comms = []
    for i in np.arange(k):
        if type(m_list) == int:
            m = m_list
        else:
            m = m_list[i]
        if type(p_list) == int:
            p = p_list
        else:
            p = p_list[i]
        comm_k = get_random_graph_data(
            graph_type=graph_type, num_nodes=n, nsamples=0, iv_samples=0, p=p, m=m, seed=random_state
        )[0][0]

        comms.append(nx.DiGraph(comm_k))

    # connect the communities using preferential attachment
    degree_sequence = sorted((d for _, d in comms[0].in_degree()), reverse=True)
    dmax = max(degree_sequence)

    # First add all communities as disjoint graphs
    comm_graph = nx.disjoint_union_all(comms)

    # Each node is preferentially attached to other nodes
    # The number of attached nodes is given by a probability distribution over
    # A = 1, 2 ... min(dmax,4) where the probability is equal to the in_degree=A/number of nodes
    # in the community
    A = np.min([dmax, 4])
    in_degree_a = [sum(np.array(degree_sequence) == a) for a in range(A)]
    leftover = n - sum(in_degree_a)
    in_degree_a[-1] += leftover
    probs = np.array(in_degree_a) / (n)

    # Add connections from one community to the previous communities based on probability distribution
    num_edges = rho * n**2 * k
    while num_edges > 0:
        for t in range(1, k):
            for i in range(n):
                node_label = t * n + i
                if len(list(comm_graph.predecessors(node_label))) == 0:
                    num_connected = random_state.choice(np.arange(A), size=1, p=probs)
                    dest = random_state.choice(np.arange(t * n), size=num_connected)
                    connections = [(node_label, d) for d in dest]
                    comm_graph.add_edges_from(connections)
                    num_edges -= num_connected

    init_partition = dict()
    for i in np.arange(k):
        init_partition[i] = list(np.arange(i * n, (i + 1) * n))
    comm_graph = _remove_cycles(comm_graph)
    return init_partition, comm_graph


def _remove_cycles(G):
    # find and remove cycles
    G.remove_edges_from(nx.selfloop_edges(G))
    try:
        cycle_list = nx.find_cycle(G, orientation="original")
        print("Number of cycles found is {}".format(len(cycle_list)))
        while len(cycle_list) > 0:
            edge_data = cycle_list[-1]
            G.remove_edge(edge_data[0], edge_data[1])
            # nx.find_cycle will throw an error nx.exception.NetworkXNoCycle when all cycles have been removed
            try:
                cycle_list = nx.find_cycle(G, orientation="original")
            except:
                break
        return G
    except:
        return G

def artificial_superstructure(
    G_star_adj_mat, frac_retain_direction=0.1, frac_extraneous=0.5
):
    """Creates a superstructure by discarding some of the directions in edges of G_star and adding
    extraneous edges.

    Args:
        G_star_adj_mat (np.ndarray): the adjacency matrix for the target graph
        frac_retain_direction (float): what percentage of edges will retain their direction information
        frac_extraneous (float): adds frac_extraneous*m many additional edges, for m the number of edges in G_star

    Returns:
        super_adj_mat (np.ndarray): an adjacency matrix for the superstructure we've created
    """
    G_star = nx.from_numpy_array(G_star_adj_mat, create_using=nx.DiGraph())

    # returns a deepcopy
    G_super = G_star.to_undirected()
    # add extraneous edges
    m = G_star.number_of_edges()
    nodes = list(G_star.nodes())
    G_super.add_edges_from(pick_k_random_edges(k=int(frac_extraneous * m), nodes=nodes))

    return nx.adjacency_matrix(G_super).toarray()

def pick_k_random_edges(k, nodes):
    return list(zip(random.choices(nodes, k=k), random.choices(nodes, k=k)))


def directed_heirarchical_graph(num_nodes, seed):
    G = nx.DiGraph(
        nx.scale_free_graph(
            num_nodes,
            alpha=0.2,
            gamma=0.5,
            beta=0.3,
            delta_in=0.0,
            delta_out=0.0,
            seed=seed
        )
    )
    # find and remove cycles
    G.remove_edges_from(nx.selfloop_edges(G))
    cycle_list = nx.find_cycle(G, orientation="original")
    while len(cycle_list) > 0:
        edge_data = cycle_list[-1]
        G.remove_edge(edge_data[0], edge_data[1])
        # nx.find_cycle will throw an error nx.exception.NetworkXNoCycle when all cycles have been removed
        try:
            cycle_list = nx.find_cycle(G, orientation="original")
        except:
            break
    return G<|MERGE_RESOLUTION|>--- conflicted
+++ resolved
@@ -131,25 +131,6 @@
     fpr, tpr, _ = roc_curve(y_true.flatten(), y_pred.flatten())
     return tpr[1], fpr[1]
 
-<<<<<<< HEAD
-def get_confusion_matrix(est_dag, true_dag):
-    if type(true_dag) == nx.DiGraph:
-        true_dag = nx.adjacency_matrix(
-            true_dag, nodelist=np.arange(len(true_dag.nodes()))
-        ).todense()
-    true_dag = (true_dag != 0).astype(int)
-    if type(est_dag) == nx.DiGraph:
-            est_dag = nx.adjacency_matrix(est_dag)
-            est_dag = est_dag.todense()
-    if type(true_dag) == nx.DiGraph:
-        true_dag = nx.adjacency_matrix(true_dag)
-        true_dag = true_dag.todense()
-    est_dag = np.array(est_dag != 0, dtype=int).flatten()
-    true_dag = np.array(true_dag != 0, dtype=int).flatten()
-    tn, fp, fn, tp = confusion_matrix(true_dag, est_dag).ravel()
-    return {"tn":tn, "fp":fp, "fn":fn, "tp":tp}
-    
-=======
 def get_confusion_matrix(y_true: np.ndarray | nx.DiGraph, y_pred: np.ndarray | nx.DiGraph
 ) -> tuple[int, int, int, int]:
     if type(y_pred) == nx.DiGraph:
@@ -174,7 +155,6 @@
     y_pred = np.array(y_pred != 0, dtype=int).flatten()
     y_true = np.array(y_true != 0, dtype=int).flatten()
     return np.sum(np.abs(y_true-y_pred))
->>>>>>> ba1235ed
     
 def get_scores(
     alg_names: list[str],
