# Experiment 1: two community, scale free, default rho modularity (0.01),,
# num_nodes=50, num_trials=30, artificial superstructure with 10% extraneous edges,
# fusion + screen projections
# Sweep number of samples

import numpy as np
<<<<<<< HEAD
from cd_v_partition.vis_partition import create_partition_plot
from cd_v_partition.overlapping_partition import (
    partition_problem,
=======
from cd_v_partition.overlapping_partition import (
>>>>>>> 0f0a4c8e
    PEF_partition,
    rand_edge_cover_partition,
    expansive_causal_partition,
    modularity_partition,
)
<<<<<<< HEAD
import seaborn as sns
=======
>>>>>>> 0f0a4c8e
import pandas as pd
from cd_v_partition.utils import (
    get_data_from_graph,
    edge_to_adj,
    create_k_comms,
    artificial_superstructure,
<<<<<<< HEAD
    get_scores,
    adj_to_edge,
)
from cd_v_partition.causal_discovery import sp_gies, pc
from cd_v_partition.fusion import screen_projections, fusion, remove_edges_not_in_ss
=======
    adj_to_edge,
)
>>>>>>> 0f0a4c8e
import functools
from concurrent.futures import ProcessPoolExecutor
from common_funcs import run_causal_discovery_serial, run_causal_discovery_partition, save

import os
import time

from tqdm import tqdm
import pdb
<<<<<<< HEAD


def _local_structure_learn(subproblem):
    skel, data = subproblem
    adj_mat = sp_gies(data, skel=skel, outdir=None)
    return adj_mat


# ss_subset dictates whether we discard edges not in the superstructure
# as part of post-processing, in both the serial and fusion methods.
def run_causal_discovery(
    superstructure,
    partition,
    df,
    G_star,
    nthreads=16,
    run_serial=False,
    full_cand_set=False,
    screen=False,
    ss_subset=True,
):
    start = time.time()
    # Break up problem according to provided partition
    subproblems = partition_problem(partition, superstructure, df)

    # Local learn
    func_partial = functools.partial(_local_structure_learn)
    results = []
    num_partitions = len(partition)
    chunksize = max(1, num_partitions // nthreads)
    print("Launching processes")

    with ProcessPoolExecutor(max_workers=nthreads) as executor:
        for result in executor.map(func_partial, subproblems, chunksize=chunksize):
            results.append(result)

    # Merge globally
    data_obs = df.drop(columns=["target"]).to_numpy()
    if screen:
        est_graph_partition = screen_projections(
            superstructure,
            partition,
            results,
            ss_subset=ss_subset,
            finite_lim=True,
            data=data_obs,
        )
    else:
        est_graph_partition = fusion(
            superstructure, partition, results, data_obs, full_cand_set=full_cand_set
        )
    time_partition = time.time() - start

    # Call serial method
    scores_serial = np.zeros(5)
    time_serial = 0
    if run_serial:
        start = time.time()
        est_graph_serial = _local_structure_learn([superstructure, df])
        # optional post-processing: discard edges not in superstructure
        if ss_subset:
            ss_graph = nx.from_numpy_array(superstructure, create_using=nx.DiGraph)
            est_graph_serial_DiGraph = nx.from_numpy_array(
                est_graph_serial, create_using=nx.DiGraph
            )
            subselected_serial_DiGraph = remove_edges_not_in_ss(
                est_graph_serial_DiGraph, ss_graph
            )
            # convert back to numpy array
            est_graph_serial = nx.to_numpy_array(
                subselected_serial_DiGraph,
                nodelist=np.arange(len(subselected_serial_DiGraph.nodes())),
            )
        time_serial = time.time() - start
        scores_serial = get_scores(["CD-serial"], [est_graph_serial], G_star)

    scores_part = get_scores(["CD-partition"], [est_graph_partition], G_star)

    return scores_serial, scores_part, time_serial, time_partition


def run_causal_discovery_unparallelized(
    superstructure,
    partition,
    df,
    G_star,
    run_serial=False,
    full_cand_set=False,
    screen=False,
    ss_subset=True,
):
    start = time.time()
    # Break up problem according to provided partition
    subproblems = partition_problem(partition, superstructure, df)

    # Local learn
    results = []
    print("Beginning local learning.")

    for subproblem in tqdm(subproblems):
        results.append(_local_structure_learn(subproblem))

    # Merge globally
    data_obs = df.drop(columns=["target"]).to_numpy()
    if screen:
        est_graph_partition = screen_projections(
            superstructure,
            partition,
            results,
            ss_subset=ss_subset,
            finite_lim=True,
            data=data_obs,
        )
    else:
        est_graph_partition = fusion(
            superstructure, partition, results, data_obs, full_cand_set=full_cand_set
        )
    time_partition = time.time() - start

    # Call serial method
    scores_serial = np.zeros(5)
    time_serial = 0
    if run_serial:
        start = time.time()
        est_graph_serial = _local_structure_learn([superstructure, df])
        # optional post-processing: discard edges not in superstructure
        if ss_subset:
            ss_graph = nx.from_numpy_array(superstructure, create_using=nx.DiGraph)
            est_graph_serial_DiGraph = nx.from_numpy_array(
                est_graph_serial, create_using=nx.DiGraph
            )
            subselected_serial_DiGraph = remove_edges_not_in_ss(
                est_graph_serial_DiGraph, ss_graph
            )
            # convert back to numpy array
            est_graph_serial = nx.to_numpy_array(
                subselected_serial_DiGraph,
                nodelist=np.arange(len(subselected_serial_DiGraph.nodes())),
            )
        time_serial = time.time() - start
        scores_serial = get_scores(["CD-serial"], [est_graph_serial], G_star)

    scores_part = get_scores(["CD-partition"], [est_graph_partition], G_star)

    return scores_serial, scores_part, time_serial, time_partition


def run_samples(experiment_dir, num_repeats, sample_range, nthreads=16, screen=False):
    scores_serial = np.zeros((num_repeats, len(sample_range), 5))
    scores_edge_cover = np.zeros((num_repeats, len(sample_range), 5))
    scores_causal_partition = np.zeros((num_repeats, len(sample_range), 5))
    scores_mod_partition = np.zeros((num_repeats, len(sample_range), 5))
    scores_pef = np.zeros((num_repeats, len(sample_range), 5))
=======

>>>>>>> 0f0a4c8e

def run_samples_alg(
    algorithm, experiment_dir, num_repeats, sample_range, nthreads=16, screen=False
):
    scores = np.zeros((num_repeats, len(sample_range), 6))
    print("Algorithm is {}".format(algorithm))
    for i in range(num_repeats):
        init_partition, graph = create_k_comms(
            "scale_free", n=25, m_list=[1, 2], p_list=[0.5, 0.5], k=2
        )
        num_nodes = len(graph.nodes())
        bias = np.random.normal(0, 1, size=num_nodes)
        var = np.abs(np.random.normal(0, 1, size=num_nodes))
        for j, ns in enumerate(sample_range):
            dir_name = (
<<<<<<< HEAD
                "./{}/screen_projections/samples_{}/{}/".format(experiment_dir, ns, i)
                if screen
                else "./{}/fusion/samples_{}/{}/".format(experiment_dir, ns, i)
=======
                "./{}/{}/screen_projections/samples_{}/{}/".format(
                    experiment_dir, algorithm, ns, i
                )
                if screen
                else "./{}/{}/fusion/samples_{}/{}/".format(
                    experiment_dir, algorithm, ns, i
                )
>>>>>>> 0f0a4c8e
            )
            if not os.path.exists(dir_name):
                os.makedirs(dir_name)

            print("Number of samples {}".format(ns))

            # Generate data
            (edges, nodes, _, _), df = get_data_from_graph(
                list(np.arange(num_nodes)),
                list(graph.edges()),
                nsamples=int(ns),
                iv_samples=0,
                bias=bias,
                var=var,
            )
            # Save true graph and data
            df.to_csv("{}/data.csv".format(dir_name), header=True, index=False)
            pd.DataFrame(data=np.array(edges), columns=["node1", "node2"]).to_csv(
                "{}/edges_true.csv".format(dir_name), index=False
            )
            G_star = edge_to_adj(edges, nodes)
<<<<<<< HEAD

            # Find superstructure
            frac_extraneous = 0.1
            superstructure = artificial_superstructure(
                G_star, frac_extraneous=frac_extraneous
            )
            superstructure_edges = adj_to_edge(
                superstructure, nodes, ignore_weights=True
            )
            pd.DataFrame(
                data=np.array(superstructure_edges), columns=["node1", "node2"]
            ).to_csv("{}/edges_ss.csv".format(dir_name), index=False)

            # Run each partition and get scores
            mod_partition = modularity_partition(superstructure, cutoff=1, best_n=None)
            ss, sp, ts, tp = run_causal_discovery_unparallelized(
                superstructure,
                mod_partition,
                df,
                G_star,
                screen=screen,
                run_serial=True,
            )
            scores_serial[i][j] = ss
            scores_mod_partition[i][j] = sp

            partition = rand_edge_cover_partition(superstructure, mod_partition)
            _, sp, _, tp = run_causal_discovery_unparallelized(
                superstructure, partition, df, G_star, screen=screen
            )
            scores_edge_cover[i][j] = sp

            partition = expansive_causal_partition(superstructure, mod_partition)
            _, sp, _, tp = run_causal_discovery_unparallelized(
                superstructure, partition, df, G_star, screen=screen
            )
            scores_causal_partition[i][j] = sp

            partition = PEF_partition(df)
            _, sp, _, tp = run_causal_discovery_unparallelized(
                superstructure,
                partition,
                df,
                G_star,
                screen=screen,
                full_cand_set=True,
            )
            scores_pef[i][j] = sp

    plt.clf()
    fig, axs = plt.subplots(3, figsize=(10, 12), sharex=True)

    tpr_ind = -2
    data = [
        scores_serial[:, :, tpr_ind],
        scores_pef[:, :, tpr_ind],
        scores_edge_cover[:, :, tpr_ind],
        scores_causal_partition[:, :, tpr_ind],
        scores_mod_partition[:, :, tpr_ind],
    ]
    data = [np.reshape(d, num_repeats * len(sample_range)) for d in data]
    labels = ["serial", "pef", "edge_cover", "expansive_causal", "mod"]
    df = pd.DataFrame(data=np.column_stack(data), columns=labels)
    df["samples"] = np.repeat(
        [sample_range], num_repeats, axis=0
    ).flatten()  # samples go 1e2->1e7 1e2->1e7 etc
    df = df.melt(id_vars="samples", value_vars=labels)
    x_order = np.unique(df["samples"])
    g = sns.boxplot(
        data=df,
        x="samples",
        y="value",
        hue="variable",
        order=x_order,
        hue_order=labels,
        ax=axs[0],
        showfliers=False,
    )
    axs[0].set_xlabel("Number of samples")
    axs[0].set_ylabel("TPR")

    fpr_ind = -1
    data = [
        scores_serial[:, :, fpr_ind],
        scores_pef[:, :, fpr_ind],
        scores_edge_cover[:, :, fpr_ind],
        scores_causal_partition[:, :, fpr_ind],
        scores_mod_partition[:, :, fpr_ind],
    ]
    data = [np.reshape(d, num_repeats * len(sample_range)) for d in data]
    labels = ["serial", "pef", "edge_cover", "expansive_causal", "mod"]
    df = pd.DataFrame(data=np.column_stack(data), columns=labels)
    df["samples"] = np.repeat(
        [sample_range], num_repeats, axis=0
    ).flatten()  # samples go 1e2->1e7 1e2->1e7 etc
    df = df.melt(id_vars="samples", value_vars=labels)
    x_order = np.unique(df["samples"])
    sns.boxplot(
        data=df,
        x="samples",
        y="value",
        hue="variable",
        order=x_order,
        hue_order=labels,
        ax=axs[1],
        # legend=False,
        showfliers=False,
    )
    axs[1].set_xlabel("Number of samples")
    axs[1].set_ylabel("FPR")

    shd_ind = 0
    data = [
        scores_serial[:, :, shd_ind],
        scores_pef[:, :, shd_ind],
        scores_edge_cover[:, :, shd_ind],
        scores_causal_partition[:, :, shd_ind],
        scores_mod_partition[:, :, shd_ind],
    ]
    data = [np.reshape(d, num_repeats * len(sample_range)) for d in data]
    labels = ["serial", "pef", "edge_cover", "expansive_causal", "mod"]
    df = pd.DataFrame(data=np.column_stack(data), columns=labels)
    df["samples"] = np.repeat(
        [sample_range], num_repeats, axis=0
    ).flatten()  # samples go 1e2->1e7 1e2->1e7 etc
    df = df.melt(id_vars="samples", value_vars=labels)
    x_order = np.unique(df["samples"])
    sns.boxplot(
        data=df,
        x="samples",
        y="value",
        hue="variable",
        order=x_order,
        hue_order=labels,
        ax=axs[2],
        # legend=False,
        showfliers=False,
    )
    axs[2].set_xlabel("Number of samples")
    axs[2].set_ylabel("SHD")

    sns.move_legend(g, "center left", bbox_to_anchor=(1, 0.5), title="Algorithm")

    plt.tight_layout()
    plot_dir = (
        "./{}/screen_projections/".format(experiment_dir)
        if screen
        else "./{}/fusion/".format(experiment_dir)
    )
    plt.savefig("{}/fig.png".format(plot_dir))

    # Save score matrices
    np.savetxt(
        "{}/scores_serial.txt".format(plot_dir), scores_serial.reshape(num_repeats, -1)
    )
    np.savetxt(
        "{}/scores_pef.txt".format(plot_dir), scores_pef.reshape(num_repeats, -1)
    )
    np.savetxt(
        "{}/scores_edge_cover.txt".format(plot_dir),
        scores_edge_cover.reshape(num_repeats, -1),
    )
    np.savetxt(
        "{}/scores_causal_partition.txt".format(plot_dir),
        scores_causal_partition.reshape(num_repeats, -1),
    )
    np.savetxt(
        "{}/scores_mod.txt".format(plot_dir),
        scores_mod_partition.reshape(num_repeats, -1),
    )


if __name__ == "__main__":
    # Simple version for debugging
    # run_samples("./simulations/experiment_1/", nthreads=16, num_repeats=10, sample_range=[10**i for i in range(1,6)], screen=False)
    # run_samples("./simulations/experiment_1/", nthreads=16, num_repeats=10, sample_range=[10**i for i in range(1,6)], screen=True)

    # run_samples(
    #     "./simulations/experiment_1/",
    #     nthreads=16,
    #     num_repeats=30,
    #     sample_range=[10**i for i in range(2, 6)],
    #     screen=False,
    # )
    run_samples(
        "./simulations/experiment_1/",
        nthreads=16,
        num_repeats=30,
        sample_range=[10**i for i in range(2, 6)],
        screen=True,
    )
=======

            # Find superstructure
            frac_extraneous = 0.1
            superstructure = artificial_superstructure(
                G_star, frac_extraneous=frac_extraneous
            )
            superstructure_edges = adj_to_edge(
                superstructure, nodes, ignore_weights=True
            )
            pd.DataFrame(
                data=np.array(superstructure_edges), columns=["node1", "node2"]
            ).to_csv("{}/edges_ss.csv".format(dir_name), index=False)

            if algorithm == "serial":
                ss, ts = run_causal_discovery_serial(
                    dir_name,
                    superstructure,
                    df,
                    G_star,
                )
                scores[i][j][0:5] = ss
                scores[i][j][-1] = ts
                np.savetxt("{}/time_chkpoint.txt".format(dir_name), scores[i][j])

            else:
                start = time.time()
                partition = modularity_partition(
                    superstructure, cutoff=1, best_n=None
                )
                tm = time.time() - start

                if algorithm=='expansive_causal':
                    start = time.time()
                    partition = expansive_causal_partition(superstructure, partition)
                    tm += time.time() - start
                elif algorithm=='edge_cover':
                    start = time.time()
                    partition = rand_edge_cover_partition(superstructure, partition)
                    tm += time.time() - start
                else:
                    start = time.time()
                    partition = PEF_partition(df)
                    tm = time.time() - start
                    
                biggest_partition = max(len(p) for p in partition.values())
                print("Biggest partition is {}".format(biggest_partition))

                full_cand_set = algorithm == "pef"
                score, tp = run_causal_discovery_partition(
                    dir_name,
                    algorithm,
                    superstructure,
                    partition,
                    df,
                    G_star,
                    nthreads=nthreads,
                    screen=screen,
                    full_cand_set=full_cand_set,
                )
                scores[i][j][0:5] = score
                scores[i][j][-1] = tp + tm
                np.savetxt("{}/time_chkpoint.txt".format(dir_name), scores[i][j])
                
    save("{}/{}".format(experiment_dir, algorithm), [scores], [algorithm], num_repeats, sample_range, x_axis_name="Number of samples", screen=screen)


if __name__ == "__main__":

    # Simple case for debugging
    algorithms = ["serial", "pef", "edge_cover", "expansive_causal", "mod"]
    # func_partial = functools.partial(run_samples_alg, experiment_dir="./simulations/experiment_1_test/", nthreads=16, num_repeats=2, sample_range=[10**i for i in np.arange(1,3)], screen=True )
    # results = []
    # with ProcessPoolExecutor(max_workers=len(algorithms)) as executor:
    #     for result in executor.map(func_partial, algorithms, chunksize=1):
    #         results.append(result)
    
    #screen projections
    func_partial = functools.partial(
        run_samples_alg,
        experiment_dir="./simulations/experiment_1/",
        nthreads=16,
        num_repeats=30,
        nnodes_range=[10**i for i in np.arange(1, 6)],
        screen=True,
    )
    results = []
    with ProcessPoolExecutor(max_workers=len(algorithms)) as executor:
        for result in executor.map(func_partial, algorithms, chunksize=1):
            results.append(result)
            
    
    # fusion    
    func_partial = functools.partial(
        run_samples_alg,
        experiment_dir="./simulations/experiment_1/",
        nthreads=16,
        num_repeats=30,
        nnodes_range=[10**i for i in np.arange(1, 6)],
        screen=False,
    )
    results = []
    with ProcessPoolExecutor(max_workers=len(algorithms)) as executor:
        for result in executor.map(func_partial, algorithms, chunksize=1):
            results.append(result)
>>>>>>> 0f0a4c8e
<|MERGE_RESOLUTION|>--- conflicted
+++ resolved
@@ -4,38 +4,20 @@
 # Sweep number of samples
 
 import numpy as np
-<<<<<<< HEAD
-from cd_v_partition.vis_partition import create_partition_plot
 from cd_v_partition.overlapping_partition import (
-    partition_problem,
-=======
-from cd_v_partition.overlapping_partition import (
->>>>>>> 0f0a4c8e
     PEF_partition,
     rand_edge_cover_partition,
     expansive_causal_partition,
     modularity_partition,
 )
-<<<<<<< HEAD
-import seaborn as sns
-=======
->>>>>>> 0f0a4c8e
 import pandas as pd
 from cd_v_partition.utils import (
     get_data_from_graph,
     edge_to_adj,
     create_k_comms,
     artificial_superstructure,
-<<<<<<< HEAD
-    get_scores,
     adj_to_edge,
 )
-from cd_v_partition.causal_discovery import sp_gies, pc
-from cd_v_partition.fusion import screen_projections, fusion, remove_edges_not_in_ss
-=======
-    adj_to_edge,
-)
->>>>>>> 0f0a4c8e
 import functools
 from concurrent.futures import ProcessPoolExecutor
 from common_funcs import run_causal_discovery_serial, run_causal_discovery_partition, save
@@ -45,163 +27,7 @@
 
 from tqdm import tqdm
 import pdb
-<<<<<<< HEAD
 
-
-def _local_structure_learn(subproblem):
-    skel, data = subproblem
-    adj_mat = sp_gies(data, skel=skel, outdir=None)
-    return adj_mat
-
-
-# ss_subset dictates whether we discard edges not in the superstructure
-# as part of post-processing, in both the serial and fusion methods.
-def run_causal_discovery(
-    superstructure,
-    partition,
-    df,
-    G_star,
-    nthreads=16,
-    run_serial=False,
-    full_cand_set=False,
-    screen=False,
-    ss_subset=True,
-):
-    start = time.time()
-    # Break up problem according to provided partition
-    subproblems = partition_problem(partition, superstructure, df)
-
-    # Local learn
-    func_partial = functools.partial(_local_structure_learn)
-    results = []
-    num_partitions = len(partition)
-    chunksize = max(1, num_partitions // nthreads)
-    print("Launching processes")
-
-    with ProcessPoolExecutor(max_workers=nthreads) as executor:
-        for result in executor.map(func_partial, subproblems, chunksize=chunksize):
-            results.append(result)
-
-    # Merge globally
-    data_obs = df.drop(columns=["target"]).to_numpy()
-    if screen:
-        est_graph_partition = screen_projections(
-            superstructure,
-            partition,
-            results,
-            ss_subset=ss_subset,
-            finite_lim=True,
-            data=data_obs,
-        )
-    else:
-        est_graph_partition = fusion(
-            superstructure, partition, results, data_obs, full_cand_set=full_cand_set
-        )
-    time_partition = time.time() - start
-
-    # Call serial method
-    scores_serial = np.zeros(5)
-    time_serial = 0
-    if run_serial:
-        start = time.time()
-        est_graph_serial = _local_structure_learn([superstructure, df])
-        # optional post-processing: discard edges not in superstructure
-        if ss_subset:
-            ss_graph = nx.from_numpy_array(superstructure, create_using=nx.DiGraph)
-            est_graph_serial_DiGraph = nx.from_numpy_array(
-                est_graph_serial, create_using=nx.DiGraph
-            )
-            subselected_serial_DiGraph = remove_edges_not_in_ss(
-                est_graph_serial_DiGraph, ss_graph
-            )
-            # convert back to numpy array
-            est_graph_serial = nx.to_numpy_array(
-                subselected_serial_DiGraph,
-                nodelist=np.arange(len(subselected_serial_DiGraph.nodes())),
-            )
-        time_serial = time.time() - start
-        scores_serial = get_scores(["CD-serial"], [est_graph_serial], G_star)
-
-    scores_part = get_scores(["CD-partition"], [est_graph_partition], G_star)
-
-    return scores_serial, scores_part, time_serial, time_partition
-
-
-def run_causal_discovery_unparallelized(
-    superstructure,
-    partition,
-    df,
-    G_star,
-    run_serial=False,
-    full_cand_set=False,
-    screen=False,
-    ss_subset=True,
-):
-    start = time.time()
-    # Break up problem according to provided partition
-    subproblems = partition_problem(partition, superstructure, df)
-
-    # Local learn
-    results = []
-    print("Beginning local learning.")
-
-    for subproblem in tqdm(subproblems):
-        results.append(_local_structure_learn(subproblem))
-
-    # Merge globally
-    data_obs = df.drop(columns=["target"]).to_numpy()
-    if screen:
-        est_graph_partition = screen_projections(
-            superstructure,
-            partition,
-            results,
-            ss_subset=ss_subset,
-            finite_lim=True,
-            data=data_obs,
-        )
-    else:
-        est_graph_partition = fusion(
-            superstructure, partition, results, data_obs, full_cand_set=full_cand_set
-        )
-    time_partition = time.time() - start
-
-    # Call serial method
-    scores_serial = np.zeros(5)
-    time_serial = 0
-    if run_serial:
-        start = time.time()
-        est_graph_serial = _local_structure_learn([superstructure, df])
-        # optional post-processing: discard edges not in superstructure
-        if ss_subset:
-            ss_graph = nx.from_numpy_array(superstructure, create_using=nx.DiGraph)
-            est_graph_serial_DiGraph = nx.from_numpy_array(
-                est_graph_serial, create_using=nx.DiGraph
-            )
-            subselected_serial_DiGraph = remove_edges_not_in_ss(
-                est_graph_serial_DiGraph, ss_graph
-            )
-            # convert back to numpy array
-            est_graph_serial = nx.to_numpy_array(
-                subselected_serial_DiGraph,
-                nodelist=np.arange(len(subselected_serial_DiGraph.nodes())),
-            )
-        time_serial = time.time() - start
-        scores_serial = get_scores(["CD-serial"], [est_graph_serial], G_star)
-
-    scores_part = get_scores(["CD-partition"], [est_graph_partition], G_star)
-
-    return scores_serial, scores_part, time_serial, time_partition
-
-
-def run_samples(experiment_dir, num_repeats, sample_range, nthreads=16, screen=False):
-    scores_serial = np.zeros((num_repeats, len(sample_range), 5))
-    scores_edge_cover = np.zeros((num_repeats, len(sample_range), 5))
-    scores_causal_partition = np.zeros((num_repeats, len(sample_range), 5))
-    scores_mod_partition = np.zeros((num_repeats, len(sample_range), 5))
-    scores_pef = np.zeros((num_repeats, len(sample_range), 5))
-=======
-
->>>>>>> 0f0a4c8e
 
 def run_samples_alg(
     algorithm, experiment_dir, num_repeats, sample_range, nthreads=16, screen=False
@@ -217,11 +43,6 @@
         var = np.abs(np.random.normal(0, 1, size=num_nodes))
         for j, ns in enumerate(sample_range):
             dir_name = (
-<<<<<<< HEAD
-                "./{}/screen_projections/samples_{}/{}/".format(experiment_dir, ns, i)
-                if screen
-                else "./{}/fusion/samples_{}/{}/".format(experiment_dir, ns, i)
-=======
                 "./{}/{}/screen_projections/samples_{}/{}/".format(
                     experiment_dir, algorithm, ns, i
                 )
@@ -229,7 +50,6 @@
                 else "./{}/{}/fusion/samples_{}/{}/".format(
                     experiment_dir, algorithm, ns, i
                 )
->>>>>>> 0f0a4c8e
             )
             if not os.path.exists(dir_name):
                 os.makedirs(dir_name)
@@ -251,199 +71,6 @@
                 "{}/edges_true.csv".format(dir_name), index=False
             )
             G_star = edge_to_adj(edges, nodes)
-<<<<<<< HEAD
-
-            # Find superstructure
-            frac_extraneous = 0.1
-            superstructure = artificial_superstructure(
-                G_star, frac_extraneous=frac_extraneous
-            )
-            superstructure_edges = adj_to_edge(
-                superstructure, nodes, ignore_weights=True
-            )
-            pd.DataFrame(
-                data=np.array(superstructure_edges), columns=["node1", "node2"]
-            ).to_csv("{}/edges_ss.csv".format(dir_name), index=False)
-
-            # Run each partition and get scores
-            mod_partition = modularity_partition(superstructure, cutoff=1, best_n=None)
-            ss, sp, ts, tp = run_causal_discovery_unparallelized(
-                superstructure,
-                mod_partition,
-                df,
-                G_star,
-                screen=screen,
-                run_serial=True,
-            )
-            scores_serial[i][j] = ss
-            scores_mod_partition[i][j] = sp
-
-            partition = rand_edge_cover_partition(superstructure, mod_partition)
-            _, sp, _, tp = run_causal_discovery_unparallelized(
-                superstructure, partition, df, G_star, screen=screen
-            )
-            scores_edge_cover[i][j] = sp
-
-            partition = expansive_causal_partition(superstructure, mod_partition)
-            _, sp, _, tp = run_causal_discovery_unparallelized(
-                superstructure, partition, df, G_star, screen=screen
-            )
-            scores_causal_partition[i][j] = sp
-
-            partition = PEF_partition(df)
-            _, sp, _, tp = run_causal_discovery_unparallelized(
-                superstructure,
-                partition,
-                df,
-                G_star,
-                screen=screen,
-                full_cand_set=True,
-            )
-            scores_pef[i][j] = sp
-
-    plt.clf()
-    fig, axs = plt.subplots(3, figsize=(10, 12), sharex=True)
-
-    tpr_ind = -2
-    data = [
-        scores_serial[:, :, tpr_ind],
-        scores_pef[:, :, tpr_ind],
-        scores_edge_cover[:, :, tpr_ind],
-        scores_causal_partition[:, :, tpr_ind],
-        scores_mod_partition[:, :, tpr_ind],
-    ]
-    data = [np.reshape(d, num_repeats * len(sample_range)) for d in data]
-    labels = ["serial", "pef", "edge_cover", "expansive_causal", "mod"]
-    df = pd.DataFrame(data=np.column_stack(data), columns=labels)
-    df["samples"] = np.repeat(
-        [sample_range], num_repeats, axis=0
-    ).flatten()  # samples go 1e2->1e7 1e2->1e7 etc
-    df = df.melt(id_vars="samples", value_vars=labels)
-    x_order = np.unique(df["samples"])
-    g = sns.boxplot(
-        data=df,
-        x="samples",
-        y="value",
-        hue="variable",
-        order=x_order,
-        hue_order=labels,
-        ax=axs[0],
-        showfliers=False,
-    )
-    axs[0].set_xlabel("Number of samples")
-    axs[0].set_ylabel("TPR")
-
-    fpr_ind = -1
-    data = [
-        scores_serial[:, :, fpr_ind],
-        scores_pef[:, :, fpr_ind],
-        scores_edge_cover[:, :, fpr_ind],
-        scores_causal_partition[:, :, fpr_ind],
-        scores_mod_partition[:, :, fpr_ind],
-    ]
-    data = [np.reshape(d, num_repeats * len(sample_range)) for d in data]
-    labels = ["serial", "pef", "edge_cover", "expansive_causal", "mod"]
-    df = pd.DataFrame(data=np.column_stack(data), columns=labels)
-    df["samples"] = np.repeat(
-        [sample_range], num_repeats, axis=0
-    ).flatten()  # samples go 1e2->1e7 1e2->1e7 etc
-    df = df.melt(id_vars="samples", value_vars=labels)
-    x_order = np.unique(df["samples"])
-    sns.boxplot(
-        data=df,
-        x="samples",
-        y="value",
-        hue="variable",
-        order=x_order,
-        hue_order=labels,
-        ax=axs[1],
-        # legend=False,
-        showfliers=False,
-    )
-    axs[1].set_xlabel("Number of samples")
-    axs[1].set_ylabel("FPR")
-
-    shd_ind = 0
-    data = [
-        scores_serial[:, :, shd_ind],
-        scores_pef[:, :, shd_ind],
-        scores_edge_cover[:, :, shd_ind],
-        scores_causal_partition[:, :, shd_ind],
-        scores_mod_partition[:, :, shd_ind],
-    ]
-    data = [np.reshape(d, num_repeats * len(sample_range)) for d in data]
-    labels = ["serial", "pef", "edge_cover", "expansive_causal", "mod"]
-    df = pd.DataFrame(data=np.column_stack(data), columns=labels)
-    df["samples"] = np.repeat(
-        [sample_range], num_repeats, axis=0
-    ).flatten()  # samples go 1e2->1e7 1e2->1e7 etc
-    df = df.melt(id_vars="samples", value_vars=labels)
-    x_order = np.unique(df["samples"])
-    sns.boxplot(
-        data=df,
-        x="samples",
-        y="value",
-        hue="variable",
-        order=x_order,
-        hue_order=labels,
-        ax=axs[2],
-        # legend=False,
-        showfliers=False,
-    )
-    axs[2].set_xlabel("Number of samples")
-    axs[2].set_ylabel("SHD")
-
-    sns.move_legend(g, "center left", bbox_to_anchor=(1, 0.5), title="Algorithm")
-
-    plt.tight_layout()
-    plot_dir = (
-        "./{}/screen_projections/".format(experiment_dir)
-        if screen
-        else "./{}/fusion/".format(experiment_dir)
-    )
-    plt.savefig("{}/fig.png".format(plot_dir))
-
-    # Save score matrices
-    np.savetxt(
-        "{}/scores_serial.txt".format(plot_dir), scores_serial.reshape(num_repeats, -1)
-    )
-    np.savetxt(
-        "{}/scores_pef.txt".format(plot_dir), scores_pef.reshape(num_repeats, -1)
-    )
-    np.savetxt(
-        "{}/scores_edge_cover.txt".format(plot_dir),
-        scores_edge_cover.reshape(num_repeats, -1),
-    )
-    np.savetxt(
-        "{}/scores_causal_partition.txt".format(plot_dir),
-        scores_causal_partition.reshape(num_repeats, -1),
-    )
-    np.savetxt(
-        "{}/scores_mod.txt".format(plot_dir),
-        scores_mod_partition.reshape(num_repeats, -1),
-    )
-
-
-if __name__ == "__main__":
-    # Simple version for debugging
-    # run_samples("./simulations/experiment_1/", nthreads=16, num_repeats=10, sample_range=[10**i for i in range(1,6)], screen=False)
-    # run_samples("./simulations/experiment_1/", nthreads=16, num_repeats=10, sample_range=[10**i for i in range(1,6)], screen=True)
-
-    # run_samples(
-    #     "./simulations/experiment_1/",
-    #     nthreads=16,
-    #     num_repeats=30,
-    #     sample_range=[10**i for i in range(2, 6)],
-    #     screen=False,
-    # )
-    run_samples(
-        "./simulations/experiment_1/",
-        nthreads=16,
-        num_repeats=30,
-        sample_range=[10**i for i in range(2, 6)],
-        screen=True,
-    )
-=======
 
             # Find superstructure
             frac_extraneous = 0.1
@@ -547,5 +174,4 @@
     results = []
     with ProcessPoolExecutor(max_workers=len(algorithms)) as executor:
         for result in executor.map(func_partial, algorithms, chunksize=1):
-            results.append(result)
->>>>>>> 0f0a4c8e
+            results.append(result)