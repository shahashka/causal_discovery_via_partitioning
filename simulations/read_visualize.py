--- conflicted
+++ resolved
@@ -24,8 +24,4 @@
 dir = "simulations/experiment_5_refactor_multi_algs"
 for cd_alg in cd_algs:
     vis_experiment(5, dir, ['no_partition', 'modularity', 'edge_cover', 'expansive_causal'],
-<<<<<<< HEAD
-                    cd_alg, 10, "num_nodes", [10**i for i in np.arange(1, 5)])
-=======
-                    cd_alg, 1, "num_nodes", [10**i for i in np.arange(1, 5)])
->>>>>>> e3b64ef5
+                    cd_alg, 1, "num_nodes", [10**i for i in np.arange(1, 5)])