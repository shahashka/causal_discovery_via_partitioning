--- conflicted
+++ resolved
@@ -88,16 +88,9 @@
 
             else:
                 start = time.time()
-<<<<<<< HEAD
                 nc = nnodes/10
                 partition = modularity_partition(
                     superstructure, resolution=5, cutoff=nc, best_n=nc)
-=======
-                nc = int(nnodes/10)
-                partition = modularity_partition(
-                    superstructure, cutoff=nc, best_n=nc
-                )
->>>>>>> f07e1b3b
                 tm = time.time() - start
 
                 if algorithm=='expansive_causal':
@@ -112,7 +105,6 @@
                     start = time.time()
                     partition = PEF_partition(df)
                     tm = time.time() - start
-                    screen=False
                     
                 biggest_partition = max(len(p) for p in partition.values())
                 print("Biggest partition is {}".format(biggest_partition))
@@ -142,12 +134,8 @@
     # screen projections 
     func_partial = functools.partial(
         run_nnodes_alg,
-<<<<<<< HEAD
         experiment_dir="./simulations/experiment_5_fix_comm_3/",
-=======
-        experiment_dir="./simulations/experiment_5_comm_fixed/",
->>>>>>> f07e1b3b
-        nthreads=16,
+        nthreads=64,
         num_repeats=5,
         nnodes_range=[10**i for i in np.arange(1, 5)],
         screen=True,
