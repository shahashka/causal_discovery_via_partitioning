--- conflicted
+++ resolved
@@ -2,7 +2,6 @@
 import numpy as np
 import functools
 from concurrent.futures import ProcessPoolExecutor
-
 from cd_v_partition.utils import (
     get_data_from_graph,
     delta_causality,
@@ -10,139 +9,15 @@
     adj_to_dag,
     adj_to_edge,
     evaluate_partition,
-    create_k_comms,
+    create_k_comms
 )
 from cd_v_partition.causal_discovery import pc, sp_gies
-from cd_v_partition.overlapping_partition import (
-    modularity_partition,
-    rand_edge_cover_partition,
-    expansive_causal_partition,
-    partition_problem,
-)
+from cd_v_partition.overlapping_partition import modularity_partition, rand_edge_cover_partition, expansive_causal_partition, partition_problem
 from cd_v_partition.vis_partition import create_partition_plot
 from cd_v_partition.fusion import fusion
 import pandas as pd
 
 
-<<<<<<< HEAD
-import pdb
-
-
-num_nodes = 50
-num_samples = 1e4
-alpha = 0.5
-num_comms = 2
-hard_partition, comm_graph = create_k_comms(
-    graph_type="scale_free",
-    n=int(num_nodes / num_comms),
-    m_list=[1, 2],
-    p_list=num_comms * [0.2],
-    k=num_comms,
-    tune_mod=1,
-)
-print(hard_partition)
-# Generate a random network and corresponding dataset
-(edges, nodes, bias, var), df = get_data_from_graph(
-    list(np.arange(num_nodes)),
-    list(comm_graph.edges()),
-    nsamples=int(num_samples),
-    iv_samples=0,
-    bias=None,
-    var=None,
-)
-G_star = edge_to_adj(list(edges), nodes=nodes)
-
-# Find the 'superstructure'
-df_obs = df.drop(columns=["target"])
-data_obs = df_obs.to_numpy()
-superstructure, p_values = pc(data_obs, alpha=alpha, outdir=None)
-print("Found superstructure")
-
-# Call the causal learner on the full data A(X_v) and superstructure
-A_X_v = sp_gies(df, skel=superstructure, outdir=None)
-
-# Partition the superstructure and the dataset
-# pdb.set_trace()
-mod_partition = modularity_partition(superstructure)
-causal_partition = expansive_causal_partition(
-    superstructure, mod_partition
-)  # adapt the modularity partition
-edge_cover_partition = rand_edge_cover_partition(
-    superstructure, mod_partition
-)  # adapt the modularity partition randomly
-pdb.set_trace()
-partition_schemes = {
-    "default": hard_partition,
-    "modularity": mod_partition,
-    "causal": causal_partition,
-    "edge_cover": edge_cover_partition,
-}
-
-# # For each partition scheme run parallel causal discovery
-# for name, partition in partition_schemes.items():
-#     print(name)
-#     print(partition)
-#     subproblems = partition_problem(partition, superstructure, df)
-
-#     # Visualize the partition
-#     superstructure_net = adj_to_dag(
-#         superstructure
-#     )  # undirected edges in superstructure adjacency become bidirected
-#     evaluate_partition(partition, superstructure_net, nodes)
-#     create_partition_plot(
-#         superstructure_net,
-#         nodes,
-#         partition,
-#         "./{}_partition.png".format(name),
-#     )
-
-#     # Call the causal learner on subsets of the data F({A(X_s)}) and sub-structures
-#     num_partitions = 2
-#     nthreads = 2  # each thread handles one partition
-
-#     def _local_structure_learn(subproblem):
-#         skel, data = subproblem
-#         adj_mat = sp_gies(data, skel=skel, outdir=None)
-#         return adj_mat
-
-#     func_partial = functools.partial(_local_structure_learn)
-#     results = []
-
-#     chunksize = max(1, num_partitions // nthreads)
-
-#     with ProcessPoolExecutor(max_workers=nthreads) as executor:
-#         for result in executor.map(func_partial, subproblems, chunksize=chunksize):
-#             results.append(result)
-
-#     # Merge the subset learned graphs
-#     fused_A_X_s = fusion(partition, results, data_obs)
-
-#     delta_causality(A_X_v, fused_A_X_s, G_star)
-
-#     # Save the partition adjacency matrix
-
-#     pd.DataFrame(list(fused_A_X_s.edges(data=True))).to_csv(
-#         "./edges_{}_partition.csv".format(name),
-#         header=["node1", "node2", "weight"],
-#         index=False,
-#     )
-#     pd.DataFrame(list(zip(partition.keys(), partition.values()))).to_csv(
-#         "./{}_partition.csv".format(name),
-#         header=["comm id", "node list"],
-#         index=False,
-#     )
-
-# # Save
-# pd.DataFrame(adj_to_edge(A_X_v, np.arange(num_nodes))).to_csv(
-#     "./edges_serial.csv", header=["node1", "node2", "weight"], index=False
-# )
-# pd.DataFrame(adj_to_edge(G_star, np.arange(num_nodes))).to_csv(
-#     "./edges_true.csv", header=["node1", "node2", "weight"], index=False
-# )
-# pd.DataFrame(list(zip(np.arange(len(bias)), bias, var))).to_csv(
-#     "./data_gen_true.csv", header=["node id", "bias", "var"], index=False
-# )
-=======
 def edge_list_to_df(edge_list):
     start_nodes = []
     end_nodes = []
@@ -242,5 +117,4 @@
         
     
 if __name__ == "__main__":
-    simulation()
->>>>>>> ed5af36b
+    simulation()